from __future__ import absolute_import

import json
import os
import weakref

from PyQt5.QtCore import QDataStream, QIODevice, QObject, Qt, pyqtSignal
from PyQt5.QtGui import QPainter
from PyQt5.QtWidgets import QDialog, QGridLayout, QShortcut, QSizePolicy, \
    QWidget, QStyleOption, QStyle

from qmxgraph import constants, render
from qmxgraph.api import QmxGraphApi
from qmxgraph.configuration import GraphOptions, GraphStyles

from ._web_view import QWebViewWithDragDrop


# Some ugliness to successfully build the doc on ReadTheDocs...
on_rtd = os.environ.get('READTHEDOCS') == 'True'
if not on_rtd:
    from qmxgraph import resource_mxgraph, resource_qmxgraph  # noqa


class QmxGraph(QWidget):
    """
    A graph widget that is actually an web view using as backend mxGraph_,
    a very feature rich JS graph library which is also used as backend to
    the powerful Google Drive's draw.io widget.

    **Tags**

    Tags don't have any impact or influence on QmxGraph features. It is just a
    feature so client code can associate custom data with cells created in a
    graph.

    Tags can be helpful, for instance, to be able to infer an
    application-specific type of a dragged & dropped new cell. When added cell
    events are handled, client code can just query tags to know this
    information. Without tags, it would need to infer based on unreliable
    heuristics like current style or label.

    An important observation is that tag values are *always* strings. If a
    value of other type is used it will raise an error.

    **Debug/Inspection**

    It is possible to open a web inspector for underlying graph drawing page by
    typing `F12` with widget focused.

    .. _mxGraph: https://jgraph.github.io/mxgraph/
    """

    # Signal fired when underlying web view finishes loading. Argument
    # indicates if loaded successfully.
    loadFinished = pyqtSignal(bool)

    def __init__(
        self,
        options=None,
        styles=None,
        stencils=tuple(),
        auto_load=True,
        parent=None,
    ):
        """
        :param qmxgraph.configuration.GraphOptions|None options: Features
            enabled in graph drawing widget. If none given, uses defaults.
        :param qmxgraph.configuration.GraphStyles|None styles: Additional
            styles made available for graph drawing widget besides mxGraph's
            default ones. If none given only mxGraph defaults are available.
        :param iterable[str] stencils: A sequence of XMLs available in Qt
            resource collections. Each XML must respect format defined by
            mxGraph (see
            https://jgraph.github.io/mxgraph/docs/js-api/files/shape/mxStencil-js.html#mxStencil
            and
            https://jgraph.github.io/mxgraph/javascript/examples/stencils.xml
            for reference).
        :param bool auto_load: If should load page as soon as widget is
            initialized.
        :param QWidget|None parent: Parent widget.
        """
        QWidget.__init__(self, parent)

        self._own_path = ':/qmxgraph'
        self._mxgraph_path = ':/mxgraph'

        if options is None:
            options = GraphOptions()
        self._options = options

        if styles is None:
            styles = GraphStyles(styles={})
        self._styles = styles

        self._stencils = stencils

        # Web view fills whole widget area
        self._layout = QGridLayout(self)
        self._layout.setContentsMargins(0, 0, 0, 0)  # no margin to web view

        self._web_view = QWebViewWithDragDrop()
        self._web_view.setSizePolicy(
            QSizePolicy.Expanding, QSizePolicy.Expanding)
        # Starts disabled, only enable once finished loading page (as user
        # interaction before that would be unsafe)
        # TODO: widget remain with disabled appearance even after enabled
        # self.setEnabled(False)

        self._layout.addWidget(self._web_view, 0, 0, 1, 1)

        self._error_bridge = None
        self._events_bridge = None
        self._drag_drop_handler = None

        # Similar to a browser, QmxGraph widget is going to allow inspection by
        # typing F12
        self._inspector_dialog = None
        inspector_shortcut = QShortcut(self)
        inspector_shortcut.setKey("F12")
        inspector_shortcut.activated.connect(self.toggle_inspector)

        self._execute_on_load_finished()

        self._api = QmxGraphApi(graph=self)

        self._web_view.on_drag_enter_event.connect(self._on_drag_enter)
        self._web_view.on_drag_move_event.connect(self._on_drag_move)
        self._web_view.on_drop_event.connect(self._on_drop)

        self._double_click_bridge = _DoubleClickBridge()
        self._popup_menu_bridge = _PopupMenuBridge()

        if auto_load:
            self._load_graph_page()

    def paintEvent(self, paint_event):
        """
        A simple override to the `QWidget.paintEvent` required soo the QSS
        rules have effect over `QWidget` subclasses.

        From: http://doc.qt.io/qt-5/stylesheet-reference.html#qwidget-widget

        :type paint_event: PyQt5.QtGui.QPaintEvent
        """
        opt = QStyleOption()
        opt.initFrom(self)
        p = QPainter(self)
        self.style().drawPrimitive(QStyle.PE_Widget, opt, p, self)

    def load(self):
        """
        Load graph drawing page, if not yet loaded.
        """
        if not self.is_loaded() or not self._web_view.is_loading():
            self._load_graph_page()

    def is_loaded(self):
        """
        :rtype: bool
        :return: Is graph page already loaded?
        """
        # If failed in initialization of graph and it isn't running do not
        # considered it loaded, as graph and its API aren't safe for use
        return self._web_view.is_loaded() and \
            self._web_view.eval_js('graphs.isRunning()')

    def blank(self):
        """
        Blanks the graph drawing page, effectively clearing/unloading currently
        displayed graph.
        """
        if self._inspector_dialog:
            self._inspector_dialog.close()
            self._inspector_dialog = None

        self._web_view.blank()

    def set_error_bridge(self, bridge):
        """
        Redirects errors on JavaScript code from graph drawing widget to
        bridge.

        :param ErrorHandlingBridge bridge: Handler for errors.
        """
        self._error_bridge = bridge
        if self.is_loaded():
            self._web_view.add_to_js_window('bridge_error_handler', bridge)

    def set_events_bridge(self, bridge):
        """
        Redirects events fired by graph on JavaScript code to Python/Qt side
        by using a bridge.

        :param EventsBridge bridge: Bridge with event handlers.
        """
        self._events_bridge = bridge
        if self.is_loaded():
            self._web_view.add_to_js_window('bridge_events_handler', bridge)

            # Bind all known Python/Qt event handlers to JavaScript events
            self.api.on_cells_added('bridge_events_handler.on_cells_added')
            self.api.on_cells_removed('bridge_events_handler.on_cells_removed')
            self.api.on_label_changed('bridge_events_handler.on_label_changed')
            self.api.on_selection_changed(
                'bridge_events_handler.on_selection_changed')
            self.api.on_terminal_changed(
                'bridge_events_handler.on_terminal_changed')
            self.api.on_terminal_with_port_changed(
                'bridge_events_handler.on_terminal_with_port_changed')
            self.api.on_view_update(
                'bridge_events_handler.on_view_update')

    def set_double_click_handler(self, handler):
        """
        Set the handler used for double click in cells of graph.

        Unlike other event handlers, double click is exclusive to a single
        handler. This follows underlying mxGraph implementation that works in
        this manner, with the likely intention of enforcing a single
        side-effect happening when a cell is double clicked.

        :param callable|None handler: Handler that receives double clicked
            cell id as only argument. If None it disconnects double click
            handler from graph.
        """
        self._set_private_bridge_handler(
            self._double_click_bridge.on_double_click,
            handler=handler,
            setter=self._set_double_click_bridge,
        )

    def set_popup_menu_handler(self, handler):
        """
        Set the handler used for popup menu (i.e. right-click) in cells of
        graph.

        Unlike other event handlers, popup menu is exclusive to a single
        handler. This follows underlying mxGraph implementation that works in
        this manner, with the likely intention of enforcing a single
        side-effect happening when a cell is right-clicked.

        :param callable|None handler: Handler that receives, respectively, id
            of cell that was right-clicked, X coordinate in screen coordinates
            and Y coordinate in screen coordinates as its three arguments. If
            None it disconnects handler from graph.
        """
        self._set_private_bridge_handler(
            self._popup_menu_bridge.on_popup_menu,
            handler=handler,
            setter=self._set_popup_menu_bridge,
        )

    @property
    def api(self):
        """
        :rtype: qmxgraph.api.QmxGraphApi
        :return: Proxy to API to manipulate graph.
        """
        return self._api

    # Web inspector -----------------------------------------------------------

    def show_inspector(self):
        """
        Show web inspector bound to QmxGraph page.
        """
        if not self._inspector_dialog:
            from PyQt5.QtWebKit import QWebSettings
            QWebSettings.globalSettings().setAttribute(
                QWebSettings.DeveloperExtrasEnabled, True)

            dialog = self._inspector_dialog = QDialog(self)
            dialog.setWindowTitle("Web Inspector")
            dialog.setWindowFlags(
                dialog.windowFlags() | Qt.WindowMaximizeButtonHint)
            dialog.resize(800, 600)
            layout = QGridLayout(dialog)
            layout.setContentsMargins(0, 0, 0, 0)  # no margin to web view

            from PyQt5.QtWebKitWidgets import QWebInspector
            inspector = QWebInspector(dialog)
            inspector.setSizePolicy(
                QSizePolicy.Expanding, QSizePolicy.Expanding)
            inspector.setPage(self.inner_web_view().page())
            inspector.setVisible(True)
            layout.addWidget(inspector)

        self._inspector_dialog.show()

    def hide_inspector(self):
        """
        Hide web inspector bound to QmxGraph page.
        """
        if not self._inspector_dialog:
            return
        self._inspector_dialog.hide()

    def toggle_inspector(self):
        """
        Toggle visibility state of web inspector bound to QmxGraph page.
        """
        if not self._inspector_dialog or \
                not self._inspector_dialog.isVisible():
            self.show_inspector()
        else:
            self.hide_inspector()

    # Accessors recommended for debugging/testing only ------------------------

    def inner_web_view(self):
        """
        :rtype: QWebViewWithDragDrop
        :return: Web view widget showing graph drawing page.
        """
        return self._web_view

    # Overridden events -------------------------------------------------------

    def resizeEvent(self, event):
        if self.is_loaded():
            # Whenever graph widget is resized, it is going to resize
            # underlying graph in JS to fit widget as well as possible.
            width = event.size().width()
            height = event.size().height()
            self.api.resize_container(width, height)

        event.ignore()

    # Protected plumbing methods ----------------------------------------------

    def _load_graph_page(self):
        """
        Loads the graph drawing page in Qt's web view widget.
        """
        mxgraph_path = self._mxgraph_path
        own_path = self._own_path

        html = render.render_embedded_html(
            options=self._options,
            styles=self._styles,
            stencils=self._stencils,
            mxgraph_path=mxgraph_path,
            own_path=own_path,
        )

        from PyQt5.QtCore import QUrl
        self._web_view.setHtml(html, baseUrl=QUrl('qrc:/'))

    def _execute_on_load_finished(self):
        """
        Several actions must be delayed until page finishes loading to take
        effect.
        """
        self_ref = weakref.ref(self)

        def post_load(ok):
            self_ = self_ref()
            if not self_:
                return

            if ok:
                # TODO: widget remain w/ disabled appearance even after enabled
                # Allow user to interact with page again
                # self_._web_view.setEnabled(True)

                # There is a chance error handler is set before loaded. If so,
                # register it on JS once page finishes loading.
                if self_._error_bridge:
                    self_.set_error_bridge(self_._error_bridge)

                if self_._events_bridge:
                    self_.set_events_bridge(self_._events_bridge)

                self_._set_double_click_bridge()
                self_._set_popup_menu_bridge()

                width = self_.width()
                height = self_.height()
                self_.api.resize_container(width, height)

            self_.loadFinished.emit(bool(ok and self_.is_loaded()))

        self._web_view.loadFinished.connect(post_load)

    def _on_drag_enter(self, event):
        """
        :type event: QDragEnterEvent
        """
        self._approve_only_dd_mime_type(event)

    def _on_drag_move(self, event):
        """
        :type event: QDragMoveEvent
        """
        self._approve_only_dd_mime_type(event)

    def _approve_only_dd_mime_type(self, event):
        """
        Only approve events that contain QmxGraph's drag&drop MIME type.

        :type event: QDragEnterEvent|QDragMoveEvent
        """
        data = event.mimeData().data(constants.QGRAPH_DD_MIME_TYPE)
        if not data.isNull():
            event.acceptProposedAction()
        else:
            event.ignore()

    def _on_drop(self, event):
        """
        Adds to graph contents read from MIME data from drop event.

        Note that new vertices are added centered at current mouse position.

        :type event: QDropEvent
        """
        data = event.mimeData().data(constants.QGRAPH_DD_MIME_TYPE)
        if not data.isNull():
            data_stream = QDataStream(data, QIODevice.ReadOnly)
            parsed = json.loads(data_stream.readString().decode('utf8'))

            # Refer to `mime.py` for docs about format
            version = parsed['version']
            if version not in (1, 2):
                raise ValueError(
                    "Unsupported version of QmxGraph MIME data: {}".format(
                        version))

            x = event.pos().x()
            y = event.pos().y()

            if version in (1, 2):
                vertices = parsed.get('vertices', [])
                scale = self.api.get_zoom_scale()
                for v in vertices:
                    # place vertices with an offset so their center falls
                    # in the event point.
                    vertex_x = x + (v['dx'] - v['width'] * 0.5) * scale
                    vertex_y = y + (v['dy'] - v['height'] * 0.5) * scale
                    self.api.insert_vertex(
                        x=vertex_x,
                        y=vertex_y,
                        width=v['width'],
                        height=v['height'],
                        label=v['label'],
                        style=v.get('style', None),
                        tags=v.get('tags', {}),
                    )

            if version in (2,):
                decorations = parsed.get('decorations', [])
                for v in decorations:
                    self.api.insert_decoration(
                        x=x,
                        y=y,
                        width=v['width'],
                        height=v['height'],
                        label=v['label'],
                        style=v.get('style', None),
                        tags=v.get('tags', {}),
                    )

            event.acceptProposedAction()
        else:
            event.ignore()

    def _set_double_click_bridge(self):
        """
        Redirects double click events fired by graph on JavaScript code to
        Python/Qt side by using a private bridge.
        """
        if self.is_loaded():
            bridge = self._double_click_bridge
            self._web_view.add_to_js_window(
                'bridge_double_click_handler', bridge)
            self.api.set_double_click_handler(
                'bridge_double_click_handler.on_double_click')

    def _set_popup_menu_bridge(self):
        """
        Redirects popup menu (i.e. right click) events fired by graph on
        JavaScript code to Python/Qt side by using a private bridge.
        """
        if self.is_loaded():
            bridge = self._popup_menu_bridge
            self._web_view.add_to_js_window(
                'bridge_popup_menu_handler', bridge)
            self.api.set_popup_menu_handler(
                'bridge_popup_menu_handler.on_popup_menu')

    def _set_private_bridge_handler(self, bridge_signal, handler, setter):
        """
        Helper method to set handler for private bridges like the ones use for
        double click and popup menu events.

        :param pyqtSignal bridge_signal: A Qt signal in bridge object.
        :param callable|None handler: Handler of signal. If None it
            disconnects handler from graph.
        :param callable setter: Internal setter method used to set bridge in
            QmxGraph object, only if already loaded.
        """
        try:
            bridge_signal.disconnect()
        except TypeError:
            # It fails if tries to disconnect without any handler connected.
            pass

        if handler:
            bridge_signal.connect(handler)

        if self.is_loaded():
            setter()


class ErrorHandlingBridge(QObject):
    """
    Error handler on JavaScript side will use `on_error` signal to communicate
    to Python any error that may'be happened.

    Client code must connect to signal and handle messages in whatever manner
    desired.
    """

    # JavaScript client code emits this signal whenever an error happens
    #
    # Arguments:
    # msg: str
    # url: str
    # line: int
    # column: int
    on_error = pyqtSignal(str, str, int, int, name='on_error')


class EventsBridge(QObject):
    """
    A bridge object between Python/Qt and JavaScript that provides a series
    of signals that are connected to events fired on JavaScript.

    :ivar pyqtSignal on_cells_removed: JavaScript client code emits this
        signal when cells are removed from graph. Arguments:

        - cell_ids: QVariantList

    :ivar pyqtSignal on_cells_added: JavaScript client code emits this
        signal when cells are added to graph. Arguments:

        - cell_ids: QVariantList

    :ivar pyqtSignal on_label_changed: JavaScript client code emits this
        signal when cell is renamed. Arguments:

        - cell_id: str
        - new_label: str
        - old_label: str

    :ivar pyqtSignal on_selection_changed: JavaScript client code emits
        this signal when the current selection change. Arguments:

        - cell_ids: QVariantList

    :ivar pyqtSignal on_terminal_changed: JavaScript client code emits
        this signal when a cell terminal change. Arguments:

        - cell_id: str
        - terminal_type: str
        - new_terminal_id: str
        - old_terminal_id: str

    :ivar pyqtSignal on_view_update: JavaScript client code emits this
        signal when the view is updated. Arguments:

        - graph_view: str
        - scale_and_translation: QVariantList


    Using this object connecting to events from JavaScript basically becomes a
    matter of using Qt signals.

    .. code-block::

        def on_cells_added_handler(cell_ids):
            print(f'added {cell_ids}')

        def on_terminal_changed_handler(
            cell_id, terminal_type, new_terminal_id, old_terminal_id):
            print(
                f'{terminal_type} of {cell_id} changed from'
                f' {old_terminal_id} to {new_terminal_id}'
            )

        def on_cells_removed_handler(cell_ids):
            print(f'removed {cell_ids}')

        events_bridge = EventsBridge()
        widget = ...
        widget.set_events_bridge(events_bridge)

        events_bridge.on_cells_added.connect(on_cells_added_handler)
        events_bridge.on_cells_removed.connect(on_cells_removed_handler)
        events_bridge.on_terminal_changed.connect(on_terminal_changed_handler)

    """

    on_cells_removed = pyqtSignal('QVariantList', name='on_cells_removed')
    on_cells_added = pyqtSignal('QVariantList', name='on_cells_added')
    on_label_changed = pyqtSignal(str, str, str, name='on_label_changed')
    on_selection_changed = pyqtSignal(
        'QVariantList', name='on_selection_changed')
    on_terminal_changed = pyqtSignal(
        str, str, str, str, name='on_terminal_changed')
<<<<<<< HEAD
    # JavaScript client code emits this signal when a cell terminal change
    # with port information.
    # Arguments:
    # cell_id: str
    # terminal_type: str
    # new_terminal_id: str
    # new_terminal_port_id: str
    # old_terminal_id: str
    # old_terminal_port_id: str
    on_terminal_with_port_changed = pyqtSignal(
        str, str, str, str, str, str, name='on_terminal_with_port_changed')
    # JavaScript client code emits this signal when the view is updated.
    # Arguments:
    # graph_view: str
    # scale_and_translation: QVariantList
    on_view_update = pyqtSignal(
        str, 'QVariantList', name='on_view_update')
=======
    on_view_update = pyqtSignal(str, 'QVariantList', name='on_view_update')
>>>>>>> 17f08165


class _DoubleClickBridge(QObject):
    """
    A private bridge used for double click events in JavaScript graph.

    It is private so `QmxGraph` can make sure only a single double click
    handler is registered, to make sure it doesn't violate what is stated in
    `set_double_click_handler` docs of `api` module.
    """

    # Arguments:
    # cell_id: str
    on_double_click = pyqtSignal(str, name='on_double_click')


class _PopupMenuBridge(QObject):
    """
    A private bridge used for popup menu events in JavaScript graph.

    It is private so `QmxGraph` can make sure only a single popup menu handler
    is registered, to make sure it doesn't violate what is stated in
    `set_popup_menu_handler` docs of `api` module.
    """

    # Arguments:
    # cell_id: str
    # x: int
    # y: int
    on_popup_menu = pyqtSignal(str, int, int, name='on_popup_menu')<|MERGE_RESOLUTION|>--- conflicted
+++ resolved
@@ -609,27 +609,9 @@
         'QVariantList', name='on_selection_changed')
     on_terminal_changed = pyqtSignal(
         str, str, str, str, name='on_terminal_changed')
-<<<<<<< HEAD
-    # JavaScript client code emits this signal when a cell terminal change
-    # with port information.
-    # Arguments:
-    # cell_id: str
-    # terminal_type: str
-    # new_terminal_id: str
-    # new_terminal_port_id: str
-    # old_terminal_id: str
-    # old_terminal_port_id: str
     on_terminal_with_port_changed = pyqtSignal(
         str, str, str, str, str, str, name='on_terminal_with_port_changed')
-    # JavaScript client code emits this signal when the view is updated.
-    # Arguments:
-    # graph_view: str
-    # scale_and_translation: QVariantList
-    on_view_update = pyqtSignal(
-        str, 'QVariantList', name='on_view_update')
-=======
     on_view_update = pyqtSignal(str, 'QVariantList', name='on_view_update')
->>>>>>> 17f08165
 
 
 class _DoubleClickBridge(QObject):
